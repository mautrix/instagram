# mautrix-instagram - A Matrix-Instagram puppeting bridge.
# Copyright (C) 2021 Tulir Asokan
#
# This program is free software: you can redistribute it and/or modify
# it under the terms of the GNU Affero General Public License as published by
# the Free Software Foundation, either version 3 of the License, or
# (at your option) any later version.
#
# This program is distributed in the hope that it will be useful,
# but WITHOUT ANY WARRANTY; without even the implied warranty of
# MERCHANTABILITY or FITNESS FOR A PARTICULAR PURPOSE.  See the
# GNU Affero General Public License for more details.
#
# You should have received a copy of the GNU Affero General Public License
# along with this program.  If not, see <https://www.gnu.org/licenses/>.
from typing import (Dict, Tuple, Optional, List, Deque, Set, Any, Union, AsyncGenerator,
                    Awaitable, NamedTuple, Callable, TYPE_CHECKING, cast)
from collections import deque
from io import BytesIO
import mimetypes
import asyncio

import asyncpg
import magic
from mautrix.util.message_send_checkpoint import MessageSendCheckpointStatus

# for relaybot
from html import escape as escape_html
from string import Template

from mauigpapi.types import (Thread, ThreadUser, ThreadItem, RegularMediaItem, MediaType,
                             ReactionStatus, Reaction, AnimatedMediaItem, ThreadItemType,
                             VoiceMediaItem, ExpiredMediaItem, MessageSyncMessage, ReelShareType,
                             TypingStatus, ThreadUserLastSeenAt, MediaShareItem)
from mautrix.appservice import AppService, IntentAPI
from mautrix.bridge import BasePortal, NotificationDisabler, async_getter_lock
from mautrix.types import (EventID, MessageEventContent, RoomID, EventType, MessageType, ImageInfo,
                           VideoInfo, MediaMessageEventContent, TextMessageEventContent, AudioInfo,
                           ContentURI, EncryptedFile, LocationMessageEventContent, Format, UserID)
from mautrix.errors import MatrixError, MForbidden, MNotFound, SessionNotFound
from mautrix.util.simple_lock import SimpleLock

from .db import Portal as DBPortal, Message as DBMessage, Reaction as DBReaction
from .config import Config
from . import user as u, puppet as p, matrix as m

if TYPE_CHECKING:
    from .__main__ import InstagramBridge

try:
    from mautrix.crypto.attachments import encrypt_attachment, decrypt_attachment
except ImportError:
    encrypt_attachment = decrypt_attachment = None

try:
    from PIL import Image
except ImportError:
    Image = None

StateBridge = EventType.find("m.bridge", EventType.Class.STATE)
StateHalfShotBridge = EventType.find("uk.half-shot.bridge", EventType.Class.STATE)
FileInfo = Union[AudioInfo, ImageInfo, VideoInfo]
ReuploadedMediaInfo = NamedTuple('ReuploadedMediaInfo', mxc=Optional[ContentURI], url=str,
                                 decryption_info=Optional[EncryptedFile], msgtype=MessageType,
                                 file_name=str, info=FileInfo)
MediaData = Union[RegularMediaItem, ExpiredMediaItem]
MediaUploadFunc = Callable[['u.User', MediaData, IntentAPI], Awaitable[ReuploadedMediaInfo]]


class Portal(DBPortal, BasePortal):
    by_mxid: Dict[RoomID, 'Portal'] = {}
    by_thread_id: Dict[Tuple[str, int], 'Portal'] = {}
    config: Config
    matrix: 'm.MatrixHandler'
    az: AppService
    private_chat_portal_meta: bool

    _main_intent: Optional[IntentAPI]
    _create_room_lock: asyncio.Lock
    backfill_lock: SimpleLock
    _msgid_dedup: Deque[str]
    _reqid_dedup: Set[str]
    _reaction_dedup: Deque[Tuple[str, int, str]]

    _main_intent: IntentAPI
    _last_participant_update: Set[int]
    _reaction_lock: asyncio.Lock
    _backfill_leave: Optional[Set[IntentAPI]]
    _typing: Set[UserID]
    _relay_user: Optional['u.User']

    def __init__(self, thread_id: str, receiver: int, other_user_pk: Optional[int],
                 mxid: Optional[RoomID] = None, name: Optional[str] = None,
                 avatar_url: Optional[ContentURI] = None, encrypted: bool = False,
                 relay_user_id: Optional[UserID] = None, name_set: bool = False,
                 avatar_set: bool = False) -> None:
        super().__init__(thread_id, receiver, other_user_pk, mxid, name, avatar_url, encrypted,
                         name_set, avatar_set, relay_user_id)
        self._create_room_lock = asyncio.Lock()
        self.log = self.log.getChild(thread_id)
        self._msgid_dedup = deque(maxlen=100)
        self._reaction_dedup = deque(maxlen=100)
        self._reqid_dedup = set()
        self._last_participant_update = set()

        self.backfill_lock = SimpleLock("Waiting for backfilling to finish before handling %s",
                                        log=self.log)
        self._backfill_leave = None
        self._main_intent = None
        self._reaction_lock = asyncio.Lock()
        self._typing = set()
        self._relay_user = None

    @property
    def has_relay(self) -> bool:
        return self.config["bridge.relay.enabled"] and bool(self.relay_user_id)

    async def get_relay_user(self) -> Optional['u.User']:
        if not self.has_relay:
            return None

        if self._relay_user is None:
            self._relay_user = await u.User.get_by_mxid(self.relay_user_id)
        return self._relay_user if await self._relay_user.is_logged_in() else None

    async def set_relay_user(self, user: Optional['u.User']) -> None:
        self._relay_user = user
        self.relay_user_id = user.mxid if user else None
        await self.save()

    @property
    def is_direct(self) -> bool:
        return self.other_user_pk is not None

    @property
    def main_intent(self) -> IntentAPI:
        if not self._main_intent:
            raise ValueError("Portal must be postinit()ed before main_intent can be used")
        return self._main_intent

    @classmethod
    def init_cls(cls, bridge: 'InstagramBridge') -> None:
        cls.config = bridge.config
        cls.matrix = bridge.matrix
        cls.az = bridge.az
        cls.loop = bridge.loop
        cls.bridge = bridge
        cls.private_chat_portal_meta = cls.config["bridge.private_chat_portal_meta"]
        NotificationDisabler.puppet_cls = p.Puppet
        NotificationDisabler.config_enabled = cls.config["bridge.backfill.disable_notifications"]

    # region Misc

    async def _send_delivery_receipt(self, event_id: EventID) -> None:
        if event_id and self.config["bridge.delivery_receipts"]:
            try:
                await self.az.intent.mark_read(self.mxid, event_id)
            except Exception:
                self.log.exception("Failed to send delivery receipt for %s", event_id)

    async def _send_bridge_error(self, sender: 'u.User', err: Exception, event_id: EventID,
                                 event_type: EventType,
                                 message_type: Optional[MessageType] = None,
                                 msg: Optional[str] = None, confirmed: bool = False) -> None:
        sender.send_remote_checkpoint(
            MessageSendCheckpointStatus.PERM_FAILURE,
            event_id,
            self.mxid,
            event_type,
            message_type=message_type,
            error=err,
        )

        if self.config["bridge.delivery_error_reports"]:
            event_type_str = {
                EventType.REACTION: "reaction",
                EventType.ROOM_REDACTION: "redaction",
            }.get(event_type, "message")
            error_type = "was not" if confirmed else "may not have been"
            await self._send_message(self.main_intent, TextMessageEventContent(
                msgtype=MessageType.NOTICE,
                body=f"\u26a0 Your {event_type_str} {error_type} bridged: {msg or str(err)}"))

    async def _upsert_reaction(self, existing: Optional[DBReaction], intent: IntentAPI,
                               mxid: EventID, message: DBMessage,
                               sender: Union['u.User', 'p.Puppet'], reaction: str) -> None:
        if existing:
            self.log.debug(f"_upsert_reaction redacting {existing.mxid} and inserting {mxid}"
                           f" (message: {message.mxid})")
            await intent.redact(existing.mx_room, existing.mxid)
            await existing.edit(reaction=reaction, mxid=mxid, mx_room=message.mx_room)
        else:
            self.log.debug(f"_upsert_reaction inserting {mxid} (message: {message.mxid})")
            await DBReaction(mxid=mxid, mx_room=message.mx_room, ig_item_id=message.item_id,
                             ig_receiver=self.receiver, ig_sender=sender.igpk, reaction=reaction
                             ).insert()

    # endregion
    # region Matrix event handling

    async def get_displayname(self, user: 'u.User') -> str:
        return await self.main_intent.get_room_displayname(self.mxid, user.mxid) or user.mxid

    async def _apply_msg_format(self, sender: 'u.User', content: MessageEventContent) -> None:

        tpl = (self.config[f"relay.message_formats.[{content.msgtype.value}]"]
                or "$sender_displayname: $message")
        displayname = await self.get_displayname(sender)
        username, _ = self.az.intent.parse_user_id(sender.mxid)
        tpl_args = dict(sender_mxid=sender.mxid,
                        sender_username=username,
                        sender_displayname=escape_html(displayname),
                        message=content.body,
                        body=content.body,
                        )
        content.formatted_body = Template(tpl).safe_substitute(tpl_args)
        content.body = Template(tpl).safe_substitute(tpl_args)
        if content.msgtype == MessageType.EMOTE:
            content.msgtype = MessageType.TEXT

    async def _get_relay_sender(self, sender: 'u.User', evt_identifier: str
                                ) -> Tuple[Optional['u.User'], bool]:
        if await sender.is_logged_in():
            return sender, False

        if not self.has_relay:
            self.log.debug(f"Ignoring {evt_identifier} from non-logged-in user {sender.mxid}"
                           " in chat with no relay user")
            return None, True
        relay_sender = await self.get_relay_user()
        if not relay_sender:
            self.log.debug(f"Ignoring {evt_identifier} from non-logged-in user {sender.mxid}: "
                           f"relay user {self.relay_user_id} is not set up correctly")
            return None, True
        return relay_sender, True

    async def handle_matrix_message(self, sender: 'u.User', message: MessageEventContent,
                                    event_id: EventID) -> None:
        try:
            await self._handle_matrix_message(sender, message, event_id)
        except Exception as e:
            self.log.exception(f"Fatal error handling Matrix event {event_id}: {e}")
            await self._send_bridge_error(
                sender,
                e,
                event_id,
                EventType.ROOM_MESSAGE,
                message_type=message.msgtype,
                msg="Fatal error in message handling (see logs for more details)",
            )

    async def _handle_matrix_message(self, sender: 'u.User', message: MessageEventContent,
                                     event_id: EventID) -> None:
<<<<<<< HEAD
        if ((message.get(self.bridge.real_user_content_key, False)
             and await p.Puppet.get_by_custom_mxid(sender.mxid))):
            self.log.debug(f"Ignoring puppet-sent message by confirmed puppet user {sender.mxid}")
            return

        orig_sender = sender
        sender, is_relay = await self._get_relay_sender(sender, f"message {event_id}")

        if not sender.is_connected:
            await self._send_bridge_error("You're not connected to Instagram", confirmed=True)
=======
        if not sender.is_connected:
            await self._send_bridge_error(
                sender,
                Exception("You're not connected to Instagram"),
                event_id,
                EventType.ROOM_MESSAGE,
                message_type=message.msgtype,
                confirmed=True,
            )
>>>>>>> 670c84bd
            return

        if not sender:
            return
        elif is_relay:
            await self._apply_msg_format(orig_sender, message)


        if not await sender.is_logged_in() and self.config['bridge.relaybot.enabled']:
            self.log.trace(f"Message sent by non instagram-user {sender.mxid}")
            async for user in u.User.all_logged_in():
                await self._apply_msg_format(sender, message)
                if await user.is_in_portal(self) and user.is_relay:
                    await self._handle_matrix_message(user, message, event_id, True)
                    return

        request_id = sender.state.gen_client_context()
        self._reqid_dedup.add(request_id)
        self.log.debug(f"Handling Matrix message {event_id} from {sender.mxid}/{sender.igpk} "
                       f"with request ID {request_id}")
        if message.msgtype in (MessageType.EMOTE, MessageType.TEXT):
            text = message.body
            if message.msgtype == MessageType.EMOTE:
                text = f"/me {text}"
            self.log.trace(f"Sending Matrix text from {event_id} with request ID {request_id}")
            resp = await sender.mqtt.send_text(self.thread_id, text=text,
                                               client_context=request_id)
        elif message.msgtype.is_media:
            text = message.body if is_relay else None
            if message.file and decrypt_attachment:
                data = await self.main_intent.download_media(message.file.url)
                data = decrypt_attachment(data, message.file.key.key,
                                          message.file.hashes.get("sha256"), message.file.iv)
            else:
                data = await self.main_intent.download_media(message.url)
            mime_type = message.info.mimetype or magic.from_buffer(data, mime=True)
            if mime_type != "image/jpeg" and mime_type.startswith("image/"):
                with BytesIO(data) as inp:
                    img = Image.open(inp)
                    with BytesIO() as out:
                        img.convert("RGB").save(out, format="JPEG", quality=80)
                        data = out.getvalue()
                mime_type = "image/jpeg"
            if mime_type == "image/jpeg":
                self.log.trace(f"Uploading photo from {event_id}")
                upload_resp = await sender.client.upload_jpeg_photo(data)
                self.log.trace(f"Broadcasting uploaded photo with request ID {request_id}")
                # TODO is it possible to do this with MQTT?
                resp = await sender.client.broadcast(self.thread_id,
                                                     ThreadItemType.CONFIGURE_PHOTO,
                                                     client_context=request_id,
                                                     upload_id=upload_resp.upload_id,
                                                     allow_full_aspect_ratio="1")
            else:
                await self._send_bridge_error(
                    sender,
                    Exception("Non-image files are currently not supported"),
                    event_id,
                    EventType.ROOM_MESSAGE,
                    message_type=message.msgtype,
                    confirmed=True,
                )
                return
        else:
            self.log.debug(f"Unhandled Matrix message {event_id}: "
                           f"unknown msgtype {message.msgtype}")
            return
        self.log.trace(f"Got response to message send {request_id}: {resp}")
        if resp.status != "ok":
            self.log.warning(f"Failed to handle {event_id}: {resp}")
            await self._send_bridge_error(
                sender,
                Exception(resp.payload.message),
                event_id,
                EventType.ROOM_MESSAGE,
                message_type=message.msgtype,
                confirmed=True,
            )
        else:
            sender.send_remote_checkpoint(
                status=MessageSendCheckpointStatus.SUCCESS,
                event_id=event_id,
                room_id=self.mxid,
                event_type=EventType.ROOM_MESSAGE,
                message_type=message.msgtype,
            )
            await self._send_delivery_receipt(event_id)
            self._msgid_dedup.appendleft(resp.payload.item_id)
            try:
                await DBMessage(mxid=event_id, mx_room=self.mxid, item_id=resp.payload.item_id,
                                receiver=self.receiver, sender=sender.igpk).insert()
            except asyncpg.UniqueViolationError as e:
                self.log.warning(f"Error while persisting {event_id} "
                                 f"({resp.payload.client_context}) -> {resp.payload.item_id}: {e}")
            self._reqid_dedup.remove(request_id)
            self.log.debug(f"Handled Matrix message {event_id} ({resp.payload.client_context}) "
                           f"-> {resp.payload.item_id}")

    async def handle_matrix_reaction(self, sender: 'u.User', event_id: EventID,
                                     reacting_to: EventID, emoji: str) -> None:
        message = await DBMessage.get_by_mxid(reacting_to, self.mxid)
        if not message or message.is_internal:
            self.log.debug(f"Ignoring reaction to unknown event {reacting_to}")
            return

        sender, _ = await self._get_relay_sender(sender, f"message {event_id}")

        if not await sender.is_logged_in():
            self.log.trace(f"Ignoring reaction by non-logged-in user {sender.mxid}")
            return

        existing = await DBReaction.get_by_item_id(message.item_id, message.receiver, sender.igpk)
        if existing and existing.reaction == emoji:
            return

        dedup_id = (message.item_id, sender.igpk, emoji)
        self._reaction_dedup.appendleft(dedup_id)
        async with self._reaction_lock:
            try:
                resp = await sender.mqtt.send_reaction(self.thread_id, item_id=message.item_id,
                                                       emoji=emoji)
                if resp.status != "ok":
                    raise Exception(f"Failed to react to {event_id}: {resp}")
            except Exception as e:
                self.log.exception(f"Failed to handle {event_id}: {e}")
                await self._send_bridge_error(
                    sender,
                    e,
                    event_id,
                    EventType.REACTION,
                    confirmed=True,
                )
            else:
                sender.send_remote_checkpoint(
                    status=MessageSendCheckpointStatus.SUCCESS,
                    event_id=event_id,
                    room_id=self.mxid,
                    event_type=EventType.REACTION,
                )
                await self._send_delivery_receipt(event_id)
                self.log.trace(f"{sender.mxid} reacted to {message.item_id} with {emoji}")
                await self._upsert_reaction(existing, self.main_intent, event_id, message, sender,
                                            emoji)

    async def handle_matrix_redaction(self, sender: 'u.User', event_id: EventID,
                                      redaction_event_id: EventID) -> None:
        sender, _ = await self._get_relay_sender(sender, f"message {event_id}")
        if not self.mxid or not await sender.is_logged_in():
            return
        elif not sender.is_connected:
            await self._send_bridge_error(
                sender,
                Exception("You're not connected to Instagram"),
                event_id,
                EventType.ROOM_REDACTION,
                confirmed=True,
            )
            return

        reaction = await DBReaction.get_by_mxid(event_id, self.mxid)
        if reaction:
            try:
                await reaction.delete()
                await sender.mqtt.send_reaction(self.thread_id, item_id=reaction.ig_item_id,
                                                reaction_status=ReactionStatus.DELETED, emoji="")
            except Exception as e:
                self.log.exception("Removing reaction failed")
                await self._send_bridge_error(
                    sender,
                    e,
                    event_id,
                    EventType.ROOM_REDACTION,
                    confirmed=True,
                    msg=f"Remvoving reaction {reaction.reaction} from {event_id} failed.",
                )
            else:
                sender.send_remote_checkpoint(
                    status=MessageSendCheckpointStatus.SUCCESS,
                    event_id=event_id,
                    room_id=self.mxid,
                    event_type=EventType.ROOM_REDACTION,
                )
                await self._send_delivery_receipt(redaction_event_id)
                self.log.trace(f"Removed {reaction} after Matrix redaction")
            return

        message = await DBMessage.get_by_mxid(event_id, self.mxid)
        if message and not message.is_internal:
            try:
                await message.delete()
                await sender.client.delete_item(self.thread_id, message.item_id)
                self.log.trace(f"Removed {message} after Matrix redaction")
            except Exception as e:
                self.log.exception("Removing message failed")
                await self._send_bridge_error(
                    sender,
                    e,
                    event_id,
                    EventType.ROOM_REDACTION,
                    confirmed=True,
                    msg=f"Remvoving message {event_id} failed.",
                )
            else:
                sender.send_remote_checkpoint(
                    status=MessageSendCheckpointStatus.SUCCESS,
                    event_id=event_id,
                    room_id=self.mxid,
                    event_type=EventType.ROOM_REDACTION,
                )
                await self._send_delivery_receipt(redaction_event_id)
                self.log.trace(f"Removed {reaction} after Matrix redaction")
            return

        sender.send_remote_checkpoint(
            MessageSendCheckpointStatus.PERM_FAILURE,
            event_id,
            self.mxid,
            EventType.ROOM_REDACTION,
            error=Exception(f"No message or reaction found for redaction of {event_id}"),
        )

    async def handle_matrix_typing(self, users: Set[UserID]) -> None:
        if users == self._typing:
            return
        old_typing = self._typing
        self._typing = users
        await self._handle_matrix_typing(old_typing - users, TypingStatus.OFF)
        await self._handle_matrix_typing(users - old_typing, TypingStatus.TEXT)

    async def _handle_matrix_typing(self, users: Set[UserID], status: TypingStatus) -> None:
        for mxid in users:
            user = await u.User.get_by_mxid(mxid, create=False)
            if ((not user or not await user.is_logged_in() or user.remote_typing_status == status
                 or not user.is_connected)):
                continue
            user.remote_typing_status = None
            await user.mqtt.indicate_activity(self.thread_id, status)


    async def handle_matrix_leave(self, user: 'u.User') -> None:
        if not await user.is_logged_in():
            return
        if self.is_direct:
            self.log.info(f"{user.mxid} left private chat portal with {self.other_user_pk}")
            if user.igpk == self.receiver:
                self.log.info(f"{user.mxid} was the recipient of this portal. "
                              "Cleaning up and deleting...")
                await self.cleanup_and_delete()
        else:
            self.log.debug(f"{user.mxid} left portal to {self.thread_id}")
            # TODO cleanup if empty

    # endregion
    # region Instagram event handling

    async def _reupload_instagram_media(self, source: 'u.User', media: RegularMediaItem,
                                        intent: IntentAPI) -> ReuploadedMediaInfo:
        if media.media_type == MediaType.IMAGE:
            image = media.best_image
            if not image:
                raise ValueError("Attachment not available: didn't find photo URL")
            url = image.url
            msgtype = MessageType.IMAGE
            info = ImageInfo(height=image.height, width=image.width)
        elif media.media_type == MediaType.VIDEO:
            video = media.best_video
            if not video:
                raise ValueError("Attachment not available: didn't find video URL")
            url = video.url
            msgtype = MessageType.VIDEO
            info = VideoInfo(height=video.height, width=video.width)
        else:
            raise ValueError("Attachment not available: unsupported media type")
        return await self._reupload_instagram_file(source, url, msgtype, info, intent)

    async def _reupload_instagram_animated(self, source: 'u.User', media: AnimatedMediaItem,
                                           intent: IntentAPI) -> ReuploadedMediaInfo:
        url = media.images.fixed_height.webp
        info = ImageInfo(height=int(media.images.fixed_height.height),
                         width=int(media.images.fixed_height.width))
        return await self._reupload_instagram_file(source, url, MessageType.IMAGE, info, intent)

    async def _reupload_instagram_voice(self, source: 'u.User', media: VoiceMediaItem,
                                        intent: IntentAPI) -> ReuploadedMediaInfo:
        url = media.media.audio.audio_src
        info = AudioInfo(duration=media.media.audio.duration)
        return await self._reupload_instagram_file(source, url, MessageType.AUDIO, info, intent)

    async def _reupload_instagram_file(self, source: 'u.User', url: str, msgtype: MessageType,
                                       info: FileInfo, intent: IntentAPI
                                       ) -> ReuploadedMediaInfo:
        async with await source.client.raw_http_get(url) as resp:
            try:
                length = int(resp.headers["Content-Length"])
            except KeyError:
                # TODO can the download be short-circuited if there's too much data?
                self.log.warning("Got file download response with no Content-Length header,"
                                 "reading data dangerously")
                length = 0
            if length > self.matrix.media_config.upload_size:
                self.log.debug(f"{url} was too large ({length} "
                               f"> {self.matrix.media_config.upload_size})")
                raise ValueError("Attachment not available: too large")
            data = await resp.read()
            info.mimetype = resp.headers["Content-Type"] or magic.from_buffer(data, mime=True)
        info.size = len(data)
        extension = {
            "image/webp": ".webp",
            "image/jpeg": ".jpg",
            "video/mp4": ".mp4",
            "audio/mp4": ".m4a",
        }.get(info.mimetype)
        extension = extension or mimetypes.guess_extension(info.mimetype) or ""
        file_name = f"{msgtype.value[2:]}{extension}"

        upload_mime_type = info.mimetype
        upload_file_name = file_name
        decryption_info = None
        if self.encrypted and encrypt_attachment:
            data, decryption_info = encrypt_attachment(data)
            upload_mime_type = "application/octet-stream"
            upload_file_name = None

        mxc = await intent.upload_media(data, mime_type=upload_mime_type,
                                        filename=upload_file_name)

        if decryption_info:
            decryption_info.url = mxc
            mxc = None

        return ReuploadedMediaInfo(mxc=mxc, url=url, decryption_info=decryption_info,
                                   file_name=file_name, msgtype=msgtype, info=info)

    def _get_instagram_media_info(self, item: ThreadItem) -> Tuple[MediaUploadFunc, MediaData]:
        # TODO maybe use a dict and item.item_type instead of a ton of ifs
        method = self._reupload_instagram_media
        if item.media:
            media_data = item.media
        elif item.visual_media:
            media_data = item.visual_media.media
        elif item.animated_media:
            media_data = item.animated_media
            method = self._reupload_instagram_animated
        elif item.voice_media:
            media_data = item.voice_media
            method = self._reupload_instagram_voice
        elif item.reel_share:
            media_data = item.reel_share.media
        elif item.story_share:
            media_data = item.story_share.media
        elif item.media_share:
            media_data = item.media_share
        else:
            self.log.debug(f"Unknown media type in {item}")
            raise ValueError("Attachment not available: unsupported media type")
        if not media_data:
            self.log.debug(f"Didn't get media_data in {item}")
            raise ValueError("Attachment not available: unsupported media type")
        elif isinstance(media_data, ExpiredMediaItem):
            self.log.debug(f"Expired media in item {item}")
            raise ValueError("Attachment not available: media expired")
        return method, media_data

    async def _handle_instagram_media(self, source: 'u.User', intent: IntentAPI, item: ThreadItem
                                      ) -> Optional[EventID]:
        try:
            reupload_func, media_data = self._get_instagram_media_info(item)
            reuploaded = await reupload_func(source, media_data, intent)
        except ValueError as e:
            content = TextMessageEventContent(body=str(e), msgtype=MessageType.NOTICE)
        except Exception:
            self.log.warning("Failed to upload media", exc_info=True)
            content = TextMessageEventContent(body="Attachment not available: failed to copy file",
                                              msgtype=MessageType.NOTICE)
        else:
            content = MediaMessageEventContent(
                body=reuploaded.file_name, external_url=reuploaded.url, url=reuploaded.mxc,
                file=reuploaded.decryption_info, info=reuploaded.info, msgtype=reuploaded.msgtype)
        await self._add_instagram_reply(content, item.replied_to_message)
        return await self._send_message(intent, content, timestamp=item.timestamp // 1000)

    async def _handle_instagram_media_share(self, source: 'u.User', intent: IntentAPI,
                                            item: ThreadItem) -> Optional[EventID]:
        share_item = item.media_share or item.story_share.media
        user_text = f"@{share_item.user.username}"
        user_link = (f'<a href="https://www.instagram.com/{share_item.user.username}/">'
                     f'{user_text}</a>')
        item_type_name = item.media_share.media_type.human_name if item.media_share else "story"
        prefix = TextMessageEventContent(msgtype=MessageType.NOTICE, format=Format.HTML,
                                         body=f"Sent {user_text}'s {item_type_name}",
                                         formatted_body=f"Sent {user_link}'s {item_type_name}")
        await self._send_message(intent, prefix, timestamp=item.timestamp // 1000)
        event_id = await self._handle_instagram_media(source, intent, item)
        if share_item.caption:
            external_url = f"https://www.instagram.com/p/{share_item.code}/"
            body = (f"> {share_item.caption.user.username}: {share_item.caption.text}\n\n"
                    f"{external_url}")
            formatted_body = (f"<blockquote><strong>{share_item.caption.user.username}</strong>"
                              f" {share_item.caption.text}</blockquote>"
                              f'<a href="{external_url}">instagram.com/p/{share_item.code}</a>')
            caption = TextMessageEventContent(msgtype=MessageType.TEXT, body=body,
                                              formatted_body=formatted_body, format=Format.HTML,
                                              external_url=external_url)
            await self._send_message(intent, caption, timestamp=item.timestamp // 1000)
        return event_id

    async def _handle_instagram_reel_share(self, source: 'u.User', intent: IntentAPI,
                                           item: ThreadItem) -> Optional[EventID]:
        media = item.reel_share.media
        prefix_html = None
        if item.reel_share.type == ReelShareType.REPLY:
            if item.reel_share.reel_owner_id == source.igpk:
                prefix = "Replied to your story"
            else:
                username = media.user.username
                prefix = f"Sent @{username}'s story"
                user_link = f'<a href="https://www.instagram.com/{username}/">@{username}</a>'
                prefix_html = f"Sent {user_link}'s story"
        elif item.reel_share.type == ReelShareType.REACTION:
            prefix = "Reacted to your story"
        elif item.reel_share.type == ReelShareType.MENTION:
            if item.reel_share.mentioned_user_id == source.igpk:
                prefix = "Mentioned you in their story"
            else:
                prefix = "You mentioned them in your story"
        else:
            self.log.debug(f"Unsupported reel share type {item.reel_share.type}")
            return None
        prefix_content = TextMessageEventContent(msgtype=MessageType.NOTICE, body=prefix)
        if prefix_html:
            prefix_content.format = Format.HTML
            prefix_content.formatted_body = prefix_html
        content = TextMessageEventContent(msgtype=MessageType.TEXT, body=item.reel_share.text)
        if not content.body and isinstance(media, MediaShareItem):
            content.body = media.caption.text if media.caption else ""
        if not content.body:
            content.body = "<no caption>"
        await self._send_message(intent, prefix_content, timestamp=item.timestamp // 1000)
        if isinstance(media, ExpiredMediaItem):
            # TODO send message about expired story
            pass
        else:
            fake_item_id = f"fi.mau.instagram.reel_share.{item.user_id}.{media.pk}"
            existing = await DBMessage.get_by_item_id(fake_item_id, self.receiver)
            if existing:
                # If the user already reacted or replied to the same reel share item,
                # use a Matrix reply instead of reposting the image.
                content.set_reply(existing.mxid)
            else:
                media_event_id = await self._handle_instagram_media(source, intent, item)
                await DBMessage(mxid=media_event_id, mx_room=self.mxid, item_id=fake_item_id,
                                receiver=self.receiver, sender=media.user.pk).insert()
        return await self._send_message(intent, content, timestamp=item.timestamp // 1000)

    async def _handle_instagram_text(self, intent: IntentAPI, item: ThreadItem, text: str,
                                     ) -> EventID:
        content = TextMessageEventContent(msgtype=MessageType.TEXT, body=text)
        await self._add_instagram_reply(content, item.replied_to_message)
        return await self._send_message(intent, content, timestamp=item.timestamp // 1000)

    async def _send_instagram_unhandled(self, intent: IntentAPI, item: ThreadItem) -> EventID:
        content = TextMessageEventContent(msgtype=MessageType.NOTICE,
                                          body="Unsupported message type")
        await self._add_instagram_reply(content, item.replied_to_message)
        return await self._send_message(intent, content, timestamp=item.timestamp // 1000)

    async def _handle_instagram_location(self, intent: IntentAPI, item: ThreadItem
                                         ) -> Optional[EventID]:
        loc = item.location
        if not loc.lng or not loc.lat:
            # TODO handle somehow
            return None
        long_char = "E" if loc.lng > 0 else "W"
        lat_char = "N" if loc.lat > 0 else "S"

        body = (f"{loc.name} - {round(abs(loc.lat), 4)}° {lat_char}, "
                f"{round(abs(loc.lng), 4)}° {long_char}")
        url = f"https://www.openstreetmap.org/#map=15/{loc.lat}/{loc.lng}"

        external_url = None
        if loc.external_source == "facebook_places":
            external_url = f"https://www.facebook.com/{loc.short_name}-{loc.facebook_places_id}"

        content = LocationMessageEventContent(
            msgtype=MessageType.LOCATION, geo_uri=f"geo:{loc.lat},{loc.lng}",
            body=f"Location: {body}\n{url}", external_url=external_url)
        content["format"] = str(Format.HTML)
        content["formatted_body"] = f"Location: <a href='{url}'>{body}</a>"

        await self._add_instagram_reply(content, item.replied_to_message)

        return await self._send_message(intent, content, timestamp=item.timestamp // 1000)

    async def handle_instagram_item(self, source: 'u.User', sender: 'p.Puppet', item: ThreadItem,
                                    is_backfill: bool = False) -> None:
        try:
            await self._handle_instagram_item(source, sender, item, is_backfill)
        except Exception:
            self.log.exception("Fatal error handling Instagram item")
            self.log.trace("Item content: %s", item.serialize())

    async def _add_instagram_reply(self, content: MessageEventContent,
                                   reply_to: Optional[ThreadItem]) -> None:
        if not reply_to:
            return

        message = await DBMessage.get_by_item_id(reply_to.item_id, self.receiver)
        if not message:
            return

        content.set_reply(message.mxid)
        if not isinstance(content, TextMessageEventContent):
            return

        try:
            evt = await self.main_intent.get_event(message.mx_room, message.mxid)
        except (MNotFound, MForbidden):
            evt = None
        if not evt:
            return

        if evt.type == EventType.ROOM_ENCRYPTED:
            try:
                evt = await self.matrix.e2ee.decrypt(evt, wait_session_timeout=0)
            except SessionNotFound:
                return

        if isinstance(evt.content, TextMessageEventContent):
            evt.content.trim_reply_fallback()

        content.set_reply(evt)

    async def _handle_instagram_item(self, source: 'u.User', sender: 'p.Puppet', item: ThreadItem,
                                     is_backfill: bool = False) -> None:
        if not isinstance(item, ThreadItem):
            # Parsing these items failed, they should have been logged already
            return
        elif item.client_context in self._reqid_dedup:
            self.log.debug(f"Ignoring message {item.item_id} ({item.client_context}) by "
                           f"{item.user_id} as it was sent by us (client_context in dedup queue)")
        elif item.item_id in self._msgid_dedup:
            self.log.debug(f"Ignoring message {item.item_id} ({item.client_context}) by "
                           f"{item.user_id} as it was already handled (message.id in dedup queue)")
        elif await DBMessage.get_by_item_id(item.item_id, self.receiver) is not None:
            self.log.debug(f"Ignoring message {item.item_id} ({item.client_context}) by "
                           f"{item.user_id} as it was already handled (message.id in database)")
        else:
            self.log.debug(f"Starting handling of message {item.item_id} ({item.client_context}) "
                           f"by {item.user_id}")
            self._msgid_dedup.appendleft(item.item_id)
            if self.backfill_lock.locked and sender.need_backfill_invite(self):
                self.log.debug("Adding %s's default puppet to room for backfilling", sender.mxid)
                if self.is_direct:
                    await self.main_intent.invite_user(self.mxid, sender.default_mxid)
                intent = sender.default_mxid_intent
                await intent.ensure_joined(self.mxid)
                self._backfill_leave.add(intent)
            else:
                intent = sender.intent_for(self)
            event_id = None
            if item.media or item.animated_media or item.voice_media or item.visual_media:
                event_id = await self._handle_instagram_media(source, intent, item)
            elif item.location:
                event_id = await self._handle_instagram_location(intent, item)
            elif item.reel_share:
                event_id = await self._handle_instagram_reel_share(source, intent, item)
            elif item.media_share or item.story_share:
                event_id = await self._handle_instagram_media_share(source, intent, item)
            elif item.action_log:
                # These probably don't need to be bridged
                self.log.debug(f"Ignoring action log message {item.item_id}")
                return
            # TODO handle item.clip?
            if item.text:
                event_id = await self._handle_instagram_text(intent, item, item.text)
            elif item.like:
                # We handle likes as text because Matrix clients do big emoji on their own.
                event_id = await self._handle_instagram_text(intent, item, item.like)
            elif item.link:
                event_id = await self._handle_instagram_text(intent, item, item.link.text)
            handled = bool(event_id)
            if not event_id:
                self.log.debug(f"Unhandled Instagram message {item.item_id}")
                event_id = await self._send_instagram_unhandled(intent, item)

            msg = DBMessage(mxid=event_id, mx_room=self.mxid, item_id=item.item_id,
                            receiver=self.receiver, sender=sender.pk)
            await msg.insert()
            await self._send_delivery_receipt(event_id)
            if handled:
                self.log.debug(f"Handled Instagram message {item.item_id} -> {event_id}")
            else:
                self.log.debug(f"Unhandled Instagram message {item.item_id} "
                               f"(type {item.item_type} -> fallback error {event_id})")
            if is_backfill and item.reactions:
                await self._handle_instagram_reactions(msg, item.reactions.emojis)

    async def handle_instagram_remove(self, item_id: str) -> None:
        message = await DBMessage.get_by_item_id(item_id, self.receiver)
        if message is None:
            return
        await message.delete()
        sender = await p.Puppet.get_by_pk(message.sender)
        try:
            await sender.intent_for(self).redact(self.mxid, message.mxid)
        except MForbidden:
            await self.main_intent.redact(self.mxid, message.mxid)
        self.log.debug(f"Redacted {message.mxid} after Instagram unsend")

    async def _handle_instagram_reactions(self, message: DBMessage, reactions: List[Reaction]
                                          ) -> None:
        old_reactions: Dict[int, DBReaction]
        old_reactions = {reaction.ig_sender: reaction for reaction
                         in await DBReaction.get_all_by_item_id(message.item_id, self.receiver)}
        for new_reaction in reactions:
            old_reaction = old_reactions.pop(new_reaction.sender_id, None)
            if old_reaction and old_reaction.reaction == new_reaction.emoji:
                continue
            puppet = await p.Puppet.get_by_pk(new_reaction.sender_id)
            intent = puppet.intent_for(self)
            reaction_event_id = await intent.react(self.mxid, message.mxid, new_reaction.emoji)
            await self._upsert_reaction(old_reaction, intent, reaction_event_id, message,
                                        puppet, new_reaction.emoji)
        for old_reaction in old_reactions.values():
            await old_reaction.delete()
            puppet = await p.Puppet.get_by_pk(old_reaction.ig_sender)
            await puppet.intent_for(self).redact(self.mxid, old_reaction.mxid)

    async def handle_instagram_update(self, item: MessageSyncMessage) -> None:
        message = await DBMessage.get_by_item_id(item.item_id, self.receiver)
        if not message:
            return
        if item.has_seen:
            puppet = await p.Puppet.get_by_pk(item.has_seen, create=False)
            if puppet:
                await puppet.intent_for(self).mark_read(self.mxid, message.mxid)
        else:
            async with self._reaction_lock:
                await self._handle_instagram_reactions(message, (item.reactions.emojis
                                                                 if item.reactions else []))

    # endregion
    # region Updating portal info

    def _get_thread_name(self, thread: Thread) -> str:
        if self.is_direct:
            if self.other_user_pk == thread.viewer_id and len(thread.users) == 0:
                return "Instagram chat with yourself"
            elif len(thread.users) == 1:
                tpl = self.config["bridge.private_chat_name_template"]
                ui = thread.users[0]
                return tpl.format(displayname=ui.full_name, id=ui.pk, username=ui.username)
            pass
        elif thread.thread_title:
            return self.config["bridge.group_chat_name_template"].format(name=thread.thread_title)
        else:
            return ""

    async def update_info(self, thread: Thread, source: 'u.User') -> None:
        changed = await self._update_name(self._get_thread_name(thread))
        changed = await self._update_participants(thread.users, source) or changed
        if changed:
            await self.update_bridge_info()
            await self.update()
        # TODO update power levels with thread.admin_user_ids

    async def _update_name(self, name: str) -> bool:
        if name and (self.name != name or not self.name_set):
            self.name = name
            if self.mxid:
                try:
                    await self.main_intent.set_room_name(self.mxid, name)
                    self.name_set = True
                except Exception:
                    self.log.exception("Failed to update name")
                    self.name_set = False
            return True
        return False

    async def _update_photo_from_puppet(self, puppet: 'p.Puppet') -> bool:
        if not self.private_chat_portal_meta and not self.encrypted:
            return False
        if self.avatar_set and self.avatar_url == puppet.photo_mxc:
            return False
        self.avatar_url = puppet.photo_mxc
        if self.mxid:
            try:
                await self.main_intent.set_room_avatar(self.mxid, puppet.photo_mxc)
                self.avatar_set = True
            except Exception:
                self.log.exception("Failed to set room avatar")
                self.avatar_set = False
        return True

    async def _update_participants(self, users: List[ThreadUser], source: 'u.User') -> bool:
        meta_changed = False

        # Make sure puppets who should be here are here
        for user in users:
            puppet = await p.Puppet.get_by_pk(user.pk)
            await puppet.update_info(user, source)
            if self.mxid:
                await puppet.intent_for(self).ensure_joined(self.mxid)
            if puppet.pk == self.other_user_pk:
                meta_changed = await self._update_photo_from_puppet(puppet)

        if self.mxid:
            # Kick puppets who shouldn't be here
            current_members = {int(user.pk) for user in users}
            for user_id in await self.main_intent.get_room_members(self.mxid):
                pk = p.Puppet.get_id_from_mxid(user_id)
                if pk and pk not in current_members and pk != self.other_user_pk:
                    await self.main_intent.kick_user(self.mxid, p.Puppet.get_mxid_from_id(pk),
                                                     reason="User had left this Instagram DM")

        return meta_changed

    async def _update_read_receipts(self, receipts: Dict[Union[int, str], ThreadUserLastSeenAt]
                                    ) -> None:
        for user_id, receipt in receipts.items():
            message = await DBMessage.get_by_item_id(receipt.item_id, self.receiver)
            if not message:
                continue
            puppet = await p.Puppet.get_by_pk(int(user_id), create=False)
            if not puppet:
                continue
            try:
                await puppet.intent_for(self).mark_read(message.mx_room, message.mxid)
            except Exception:
                self.log.warning(f"Failed to mark {message.mxid} in {message.mx_room} "
                                 f"as read by {puppet.intent.mxid}", exc_info=True)

    # endregion
    # region Backfilling

    async def backfill(self, source: 'u.User', is_initial: bool = False) -> None:
        limit = (self.config["bridge.backfill.initial_limit"] if is_initial
                 else self.config["bridge.backfill.missed_limit"])
        if limit == 0:
            return
        elif limit < 0:
            limit = None
        with self.backfill_lock:
            await self._backfill(source, is_initial, limit)

    async def _backfill(self, source: 'u.User', is_initial: bool, limit: int) -> None:
        self.log.debug("Backfilling history through %s", source.mxid)

        entries = await self._fetch_backfill_items(source, is_initial, limit)
        if not entries:
            self.log.debug("Didn't get any items to backfill from server")
            return

        self.log.debug("Got %d entries from server", len(entries))

        self._backfill_leave = set()
        async with NotificationDisabler(self.mxid, source):
            for entry in reversed(entries):
                sender = await p.Puppet.get_by_pk(int(entry.user_id))
                await self.handle_instagram_item(source, sender, entry, is_backfill=True)
        for intent in self._backfill_leave:
            self.log.trace("Leaving room with %s post-backfill", intent.mxid)
            await intent.leave_room(self.mxid)
        self._backfill_leave = None
        self.log.info("Backfilled %d messages through %s", len(entries), source.mxid)

    async def _fetch_backfill_items(self, source: 'u.User', is_initial: bool, limit: int
                                    ) -> List[ThreadItem]:
        items = []
        self.log.debug("Fetching up to %d messages through %s", limit, source.igpk)
        async for item in source.client.iter_thread(self.thread_id):
            if len(items) >= limit:
                self.log.debug(f"Fetched {len(items)} messages (the limit)")
                break
            elif not is_initial:
                msg = await DBMessage.get_by_item_id(item.item_id, receiver=self.receiver)
                if msg is not None:
                    self.log.debug(f"Fetched {len(items)} messages and hit a message"
                                   " that's already in the database.")
                    break
            items.append(item)
        return items

    # endregion
    # region Bridge info state event

    @property
    def bridge_info_state_key(self) -> str:
        return f"net.maunium.instagram://instagram/{self.thread_id}"

    @property
    def bridge_info(self) -> Dict[str, Any]:
        return {
            "bridgebot": self.az.bot_mxid,
            "creator": self.main_intent.mxid,
            "protocol": {
                "id": "instagram",
                "displayname": "Instagram DM",
                "avatar_url": self.config["appservice.bot_avatar"],
            },
            "channel": {
                "id": self.thread_id,
                "displayname": self.name,
                "avatar_url": self.avatar_url,
            }
        }

    async def update_bridge_info(self) -> None:
        if not self.mxid:
            self.log.debug("Not updating bridge info: no Matrix room created")
            return
        try:
            self.log.debug("Updating bridge info...")
            await self.main_intent.send_state_event(self.mxid, StateBridge,
                                                    self.bridge_info, self.bridge_info_state_key)
            # TODO remove this once https://github.com/matrix-org/matrix-doc/pull/2346 is in spec
            await self.main_intent.send_state_event(self.mxid, StateHalfShotBridge,
                                                    self.bridge_info, self.bridge_info_state_key)
        except Exception:
            self.log.warning("Failed to update bridge info", exc_info=True)

    # endregion
    # region Creating Matrix rooms

    async def create_matrix_room(self, source: 'u.User', info: Thread) -> Optional[RoomID]:
        if self.mxid:
            try:
                await self.update_matrix_room(source, info)
            except Exception:
                self.log.exception("Failed to update portal")
            return self.mxid
        async with self._create_room_lock:
            return await self._create_matrix_room(source, info)

    def _get_invite_content(self, double_puppet: Optional['p.Puppet']) -> Dict[str, Any]:
        invite_content = {}
        if double_puppet:
            invite_content["fi.mau.will_auto_accept"] = True
        if self.is_direct:
            invite_content["is_direct"] = True
        return invite_content

    async def update_matrix_room(self, source: 'u.User', info: Thread, backfill: bool = False
                                 ) -> None:
        puppet = await p.Puppet.get_by_custom_mxid(source.mxid)
        await self.main_intent.invite_user(self.mxid, source.mxid, check_cache=True,
                                           extra_content=self._get_invite_content(puppet))
        if puppet:
            did_join = await puppet.intent.ensure_joined(self.mxid)
            if did_join and self.is_direct:
                await source.update_direct_chats({self.main_intent.mxid: [self.mxid]})

        await self.update_info(info, source)

        if backfill:
            last_msg = await DBMessage.get_by_item_id(info.last_permanent_item.item_id,
                                                      receiver=self.receiver)
            if last_msg is None:
                self.log.debug(f"Last permanent item ({info.last_permanent_item.item_id})"
                               " not found in database, starting backfilling")
                await self.backfill(source, is_initial=False)
        await self._update_read_receipts(info.last_seen_at)

        # TODO
        # up = DBUserPortal.get(source.fbid, self.fbid, self.fb_receiver)
        # if not up:
        #     in_community = await source._community_helper.add_room(source._community_id, self.mxid)
        #     DBUserPortal(user=source.fbid, portal=self.fbid, portal_receiver=self.fb_receiver,
        #                  in_community=in_community).insert()
        # elif not up.in_community:
        #     in_community = await source._community_helper.add_room(source._community_id, self.mxid)
        #     up.edit(in_community=in_community)

    async def _create_matrix_room(self, source: 'u.User', info: Thread) -> Optional[RoomID]:
        if self.mxid:
            await self.update_matrix_room(source, info)
            return self.mxid
        await self.update_info(info, source)
        self.log.debug("Creating Matrix room")
        name: Optional[str] = None
        initial_state = [{
            "type": str(StateBridge),
            "state_key": self.bridge_info_state_key,
            "content": self.bridge_info,
        }, {
            # TODO remove this once https://github.com/matrix-org/matrix-doc/pull/2346 is in spec
            "type": str(StateHalfShotBridge),
            "state_key": self.bridge_info_state_key,
            "content": self.bridge_info,
        }]
        invites = []
        if self.config["bridge.encryption.default"] and self.matrix.e2ee:
            self.encrypted = True
            initial_state.append({
                "type": "m.room.encryption",
                "content": {"algorithm": "m.megolm.v1.aes-sha2"},
            })
            if self.is_direct:
                invites.append(self.az.bot_mxid)
        if self.encrypted or self.private_chat_portal_meta or not self.is_direct:
            name = self.name
        if self.config["appservice.community_id"]:
            initial_state.append({
                "type": "m.room.related_groups",
                "content": {"groups": [self.config["appservice.community_id"]]},
            })

        # We lock backfill lock here so any messages that come between the room being created
        # and the initial backfill finishing wouldn't be bridged before the backfill messages.
        with self.backfill_lock:
            creation_content = {}
            if not self.config["bridge.federate_rooms"]:
                creation_content["m.federate"] = False
            self.mxid = await self.main_intent.create_room(
                name=name,
                is_direct=self.is_direct,
                initial_state=initial_state,
                invitees=invites,
                creation_content=creation_content,
            )
            if not self.mxid:
                raise Exception("Failed to create room: no mxid returned")

            if self.encrypted and self.matrix.e2ee and self.is_direct:
                try:
                    await self.az.intent.ensure_joined(self.mxid)
                except Exception:
                    self.log.warning("Failed to add bridge bot "
                                     f"to new private chat {self.mxid}")

            await self.update()
            self.log.debug(f"Matrix room created: {self.mxid}")
            self.by_mxid[self.mxid] = self

            puppet = await p.Puppet.get_by_custom_mxid(source.mxid)
            await self.main_intent.invite_user(self.mxid, source.mxid,
                                               extra_content=self._get_invite_content(puppet))
            if puppet:
                try:
                    if self.is_direct:
                        await source.update_direct_chats({self.main_intent.mxid: [self.mxid]})
                    await puppet.intent.join_room_by_id(self.mxid)
                except MatrixError:
                    self.log.debug("Failed to join custom puppet into newly created portal",
                                   exc_info=True)

            await self._update_participants(info.users, source)

            # TODO
            # in_community = await source._community_helper.add_room(source._community_id, self.mxid)
            # DBUserPortal(user=source.fbid, portal=self.fbid, portal_receiver=self.fb_receiver,
            #              in_community=in_community).upsert()

            try:
                await self.backfill(source, is_initial=True)
            except Exception:
                self.log.exception("Failed to backfill new portal")
            await self._update_read_receipts(info.last_seen_at)

        return self.mxid

    # endregion
    # region Database getters

    async def postinit(self) -> None:
        self.by_thread_id[(self.thread_id, self.receiver)] = self
        if self.mxid:
            self.by_mxid[self.mxid] = self
        self._main_intent = ((await p.Puppet.get_by_pk(self.other_user_pk)).default_mxid_intent
                             if self.other_user_pk else self.az.intent)

    async def delete(self) -> None:
        await DBMessage.delete_all(self.mxid)
        self.by_mxid.pop(self.mxid, None)
        self.mxid = None
        self.encrypted = False
        await self.update()

    async def save(self) -> None:
        await self.update()

    @classmethod
    def all_with_room(cls) -> AsyncGenerator['Portal', None]:
        return cls._db_to_portals(super().all_with_room())

    @classmethod
    def find_private_chats_with(cls, other_user: int) -> AsyncGenerator['Portal', None]:
        return cls._db_to_portals(super().find_private_chats_with(other_user))

    @classmethod
    async def _db_to_portals(cls, query: Awaitable[List['Portal']]
                             ) -> AsyncGenerator['Portal', None]:
        portals = await query
        for index, portal in enumerate(portals):
            try:
                yield cls.by_thread_id[(portal.thread_id, portal.receiver)]
            except KeyError:
                await portal.postinit()
                yield portal

    @classmethod
    @async_getter_lock
    async def get_by_mxid(cls, mxid: RoomID) -> Optional['Portal']:
        try:
            return cls.by_mxid[mxid]
        except KeyError:
            pass

        portal = cast(cls, await super().get_by_mxid(mxid))
        if portal is not None:
            await portal.postinit()
            return portal

        return None

    @classmethod
    @async_getter_lock
    async def get_by_thread_id(cls, thread_id: str, *, receiver: int,
                               is_group: Optional[bool] = None,
                               other_user_pk: Optional[int] = None) -> Optional['Portal']:
        if is_group and receiver != 0:
            receiver = 0
        try:
            return cls.by_thread_id[(thread_id, receiver)]
        except KeyError:
            pass
        if is_group is None and receiver != 0:
            try:
                return cls.by_thread_id[(thread_id, 0)]
            except KeyError:
                pass

        portal = cast(cls, await super().get_by_thread_id(thread_id, receiver=receiver,
                                                          rec_must_match=is_group is not None))
        if portal is not None:
            await portal.postinit()
            return portal

        if is_group is not None:
            portal = cls(thread_id, receiver, other_user_pk=other_user_pk)
            await portal.insert()
            await portal.postinit()
            return portal

        return None

    @classmethod
    async def get_by_thread(cls, thread: Thread, receiver: int) -> Optional['Portal']:
        if thread.is_group:
            receiver = 0
            other_user_pk = None
        else:
            if len(thread.users) == 0:
                other_user_pk = receiver
            else:
                other_user_pk = thread.users[0].pk
        return await cls.get_by_thread_id(thread.thread_id, receiver=receiver,
                                          is_group=thread.is_group, other_user_pk=other_user_pk)
    # endregion<|MERGE_RESOLUTION|>--- conflicted
+++ resolved
@@ -251,7 +251,6 @@
 
     async def _handle_matrix_message(self, sender: 'u.User', message: MessageEventContent,
                                      event_id: EventID) -> None:
-<<<<<<< HEAD
         if ((message.get(self.bridge.real_user_content_key, False)
              and await p.Puppet.get_by_custom_mxid(sender.mxid))):
             self.log.debug(f"Ignoring puppet-sent message by confirmed puppet user {sender.mxid}")
@@ -260,9 +259,6 @@
         orig_sender = sender
         sender, is_relay = await self._get_relay_sender(sender, f"message {event_id}")
 
-        if not sender.is_connected:
-            await self._send_bridge_error("You're not connected to Instagram", confirmed=True)
-=======
         if not sender.is_connected:
             await self._send_bridge_error(
                 sender,
@@ -272,7 +268,6 @@
                 message_type=message.msgtype,
                 confirmed=True,
             )
->>>>>>> 670c84bd
             return
 
         if not sender:
